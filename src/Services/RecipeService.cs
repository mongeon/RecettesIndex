using Microsoft.Extensions.Logging;
using RecettesIndex.Models;
using RecettesIndex.Services.Abstractions;
using RecettesIndex.Services.Exceptions;

namespace RecettesIndex.Services;

/// <summary>
/// Service for managing recipe operations including search, CRUD operations, and related data retrieval.
/// </summary>
public class RecipeService : IRecipeService
{
    private readonly IRecipesQuery _q;
    private readonly ILogger<RecipeService> _logger;
    private readonly ICacheService _cache;
    private readonly Supabase.Client _supabaseClient;

    public RecipeService(IRecipesQuery q, ICacheService cache, Supabase.Client supabaseClient, ILogger<RecipeService> logger)
    {
        _q = q ?? throw new ArgumentNullException(nameof(q));
        _cache = cache ?? throw new ArgumentNullException(nameof(cache));
        _supabaseClient = supabaseClient ?? throw new ArgumentNullException(nameof(supabaseClient));
        _logger = logger ?? throw new ArgumentNullException(nameof(logger));
    }

    /// <summary>
    /// Searches for recipes based on various criteria with pagination and sorting support.
    /// </summary>
    /// <param name="term">Search term to filter by recipe name, book title, or author name.</param>
    /// <param name="rating">Optional rating filter (1-5).</param>
    /// <param name="bookId">Optional book ID filter.</param>
    /// <param name="authorId">Optional author ID filter.</param>
    /// <param name="page">Page number for pagination (1-based).</param>
    /// <param name="pageSize">Number of items per page (clamped between 1-100).</param>
    /// <param name="sortLabel">Column to sort by (name, rating, created_at).</param>
    /// <param name="sortDescending">Whether to sort in descending order.</param>
    /// <param name="ct">Cancellation token.</param>
    /// <returns>Result containing a tuple of recipe list and total count.</returns>
    public async Task<Result<(IReadOnlyList<Recipe> Items, int Total)>> SearchAsync(string? term, int? rating, int? bookId, int? authorId, int page, int pageSize, string? sortLabel = null, bool sortDescending = false, CancellationToken ct = default)
    {
        try
        {
            page = Math.Max(1, page);
            pageSize = Math.Clamp(pageSize, PaginationConstants.MinPageSize, PaginationConstants.MaxPageSize);

            var ids = new HashSet<int>();

            if (!string.IsNullOrWhiteSpace(term))
            {
                foreach (var id in await _q.GetRecipeIdsByNameAsync(term.Trim(), rating, ct)) ids.Add(id);
                var bookIdsByTitle = await _q.GetBookIdsByTitleAsync(term.Trim(), ct);
                foreach (var id in await _q.GetRecipeIdsByBookIdsAsync(bookIdsByTitle, rating, ct)) ids.Add(id);
                var authorIds = await _q.GetAuthorIdsByNameAsync(term.Trim(), ct);
                var bookIdsByAuthors = await _q.GetBookIdsByAuthorIdsAsync(authorIds, ct);
                foreach (var id in await _q.GetRecipeIdsByBookIdsAsync(bookIdsByAuthors, rating, ct)) ids.Add(id);
            }
            else
            {
                foreach (var id in await _q.GetAllRecipeIdsAsync(rating, ct)) ids.Add(id);
            }

            if (bookId.HasValue)
            {
                var idsByBook = await _q.GetRecipeIdsByBookIdsAsync(new[] { bookId.Value }, rating, ct);
                ids.IntersectWith(idsByBook);
            }

            if (authorId.HasValue)
            {
                var bookIds = await _q.GetBookIdsByAuthorAsync(authorId.Value, ct);
                var idsByAuthor = await _q.GetRecipeIdsByBookIdsAsync(bookIds, rating, ct);
                ids.IntersectWith(idsByAuthor);
            }

            var total = ids.Count;

            // Get all recipes for sorting
            var allModels = await _q.GetRecipesByIdsAsync(ids.ToList(), ct);

            // Apply sorting
            IEnumerable<Recipe> sortedModels = allModels;
            if (!string.IsNullOrWhiteSpace(sortLabel))
            {
                sortedModels = sortLabel.ToLower() switch
                {
                    RecipeSortConstants.Name => sortDescending ? allModels.OrderByDescending(r => r.Name) : allModels.OrderBy(r => r.Name),
                    RecipeSortConstants.Rating => sortDescending ? allModels.OrderByDescending(r => r.Rating) : allModels.OrderBy(r => r.Rating),
                    RecipeSortConstants.CreatedAt => sortDescending ? allModels.OrderByDescending(r => r.CreationDate) : allModels.OrderBy(r => r.CreationDate),
                    _ => allModels
                };
            }

            // Apply pagination after sorting
            var skip = (page - 1) * pageSize;
            var pagedModels = sortedModels.Skip(skip).Take(pageSize).ToList();

            (IReadOnlyList<Recipe> Items, int Total) payload = (pagedModels, total);
            return Result<(IReadOnlyList<Recipe> Items, int Total)>.Success(payload);
        }
        catch (ServiceException ex)
        {
            _logger?.LogError(ex, "Service error during recipe search");
            return Result<(IReadOnlyList<Recipe> Items, int Total)>.Failure(ex.Message);
        }
        catch (HttpRequestException ex)
        {
            _logger?.LogError(ex, "Network error during recipe search");
            return Result<(IReadOnlyList<Recipe> Items, int Total)>.Failure("Network error. Please check your connection.");
        }
        catch (Exception ex)
        {
            _logger?.LogError(ex, "Unexpected error during recipe search");
            return Result<(IReadOnlyList<Recipe> Items, int Total)>.Failure("An unexpected error occurred while searching recipes");
        }
    }

    /// <summary>
    /// Retrieves a recipe by its unique identifier.
    /// </summary>
    /// <param name="id">The recipe ID.</param>
    /// <param name="ct">Cancellation token.</param>
    /// <returns>Result containing the recipe if found, or a failure result.</returns>
    public async Task<Result<Recipe>> GetByIdAsync(int id, CancellationToken ct = default)
    {
        try
        {
            var list = await _q.GetRecipesByIdsAsync(new[] { id }, ct);
            var model = list.FirstOrDefault();
            if (model is null) throw new NotFoundException("Recipe", id);
            return Result<Recipe>.Success(model);
        }
        catch (NotFoundException ex)
        {
            _logger?.LogWarning("Recipe not found: {RecipeId}", id);
            return Result<Recipe>.Failure(ex.Message);
        }
        catch (ServiceException ex)
        {
            _logger?.LogError(ex, "Service error while getting recipe by id: {RecipeId}", id);
            return Result<Recipe>.Failure(ex.Message);
        }
        catch (HttpRequestException ex)
        {
            _logger?.LogError(ex, "Network error while getting recipe by id: {RecipeId}", id);
            return Result<Recipe>.Failure("Network error. Please check your connection.");
        }
        catch (Exception ex)
        {
            _logger?.LogError(ex, "Unexpected error while getting recipe by id: {RecipeId}", id);
            return Result<Recipe>.Failure("An unexpected error occurred while loading the recipe");
        }
    }

    /// <summary>
    /// Creates a new recipe in the database.
    /// </summary>
    /// <param name="recipe">The recipe to create.</param>
    /// <param name="ct">Cancellation token.</param>
    /// <returns>Result containing the created recipe with its generated ID.</returns>
    public async Task<Result<Recipe>> CreateAsync(Recipe recipe, CancellationToken ct = default)
    {
        try
        {
            var res = await _supabaseClient.From<Recipe>().Insert(recipe);
            var created = res.Models?.FirstOrDefault() ?? recipe;

            // Invalidate related caches
            InvalidateRelatedCaches();

            return Result<Recipe>.Success(created);
        }
        catch (HttpRequestException ex)
        {
            _logger?.LogError(ex, "Network error while creating recipe");
            return Result<Recipe>.Failure("Network error. Please check your connection.");
        }
        catch (Exception ex)
        {
            _logger?.LogError(ex, "Unexpected error while creating recipe");
            return Result<Recipe>.Failure("An unexpected error occurred while creating the recipe");
        }
    }

    /// <summary>
    /// Updates an existing recipe in the database.
    /// </summary>
    /// <param name="recipe">The recipe with updated values.</param>
    /// <param name="ct">Cancellation token.</param>
    /// <returns>Result containing the updated recipe.</returns>
    public async Task<Result<Recipe>> UpdateAsync(Recipe recipe, CancellationToken ct = default)
    {
        try
        {
            var res = await _supabaseClient.From<Recipe>().Update(recipe);
            var updated = res.Models?.FirstOrDefault() ?? recipe;

            // Invalidate related caches
            InvalidateRelatedCaches();

            return Result<Recipe>.Success(updated);
        }
        catch (HttpRequestException ex)
        {
            _logger?.LogError(ex, "Network error while updating recipe: {RecipeId}", recipe.Id);
            return Result<Recipe>.Failure("Network error. Please check your connection.");
        }
        catch (Exception ex)
        {
            _logger?.LogError(ex, "Unexpected error while updating recipe: {RecipeId}", recipe.Id);
            return Result<Recipe>.Failure("An unexpected error occurred while updating the recipe");
        }
    }

    /// <summary>
    /// Deletes a recipe from the database.
    /// </summary>
    /// <param name="id">The ID of the recipe to delete.</param>
    /// <param name="ct">Cancellation token.</param>
    /// <returns>Result indicating success or failure.</returns>
    public async Task<Result<bool>> DeleteAsync(int id, CancellationToken ct = default)
    {
        try
        {
<<<<<<< HEAD
            await _supabaseClient.From<Recipe>().Where(x => x.Id == id).Delete();
            
=======
            await _client.From<Recipe>().Where(x => x.Id == id).Delete();

>>>>>>> cf1cf67f
            // Invalidate related caches
            InvalidateRelatedCaches();

            return Result<bool>.Success(true);
        }
        catch (HttpRequestException ex)
        {
            _logger?.LogError(ex, "Network error while deleting recipe: {RecipeId}", id);
            return Result<bool>.Failure("Network error. Please check your connection.");
        }
        catch (Exception ex)
        {
            _logger?.LogError(ex, "Unexpected error while deleting recipe: {RecipeId}", id);
            return Result<bool>.Failure("An unexpected error occurred while deleting the recipe");
        }
    }

    /// <summary>
    /// Retrieves all books, cached for improved performance.
    /// </summary>
    /// <param name="ct">Cancellation token.</param>
    /// <returns>Read-only list of all books.</returns>
    public Task<IReadOnlyList<Book>> GetBooksAsync(CancellationToken ct = default)
        => _cache.GetOrCreateAsync(CacheConstants.BooksListKey, CacheConstants.DefaultTtl, async _ => await _q.GetBooksAsync(ct), ct);

    /// <summary>
    /// Retrieves all authors, cached for improved performance.
    /// </summary>
    /// <param name="ct">Cancellation token.</param>
    /// <returns>Read-only list of all authors.</returns>
    public Task<IReadOnlyList<Author>> GetAuthorsAsync(CancellationToken ct = default)
        => _cache.GetOrCreateAsync(CacheConstants.AuthorsListKey, CacheConstants.DefaultTtl, async _ => await _q.GetAuthorsAsync(ct), ct);

    /// <summary>
    /// Invalidates related caches when recipes are modified.
    /// </summary>
    private void InvalidateRelatedCaches()
    {
        // Note: Books and authors lists rarely change based on recipe modifications,
        // but we invalidate them to ensure consistency if book/author relationships change
        _cache.Remove(CacheConstants.BooksListKey);
        _cache.Remove(CacheConstants.AuthorsListKey);
    }
}<|MERGE_RESOLUTION|>--- conflicted
+++ resolved
@@ -221,13 +221,8 @@
     {
         try
         {
-<<<<<<< HEAD
             await _supabaseClient.From<Recipe>().Where(x => x.Id == id).Delete();
             
-=======
-            await _client.From<Recipe>().Where(x => x.Id == id).Delete();
-
->>>>>>> cf1cf67f
             // Invalidate related caches
             InvalidateRelatedCaches();
 
