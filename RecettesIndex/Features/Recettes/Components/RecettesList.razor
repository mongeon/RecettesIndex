﻿<Table>
    <TableHeader ThemeContrast="ThemeContrast.Light">
        <TableRow>
            <TableHeaderCell>Nom</TableHeaderCell>
            <TableHeaderCell>Livre</TableHeaderCell>
            <TableHeaderCell>Page</TableHeaderCell>
            <TableHeaderCell>Note</TableHeaderCell>
        </TableRow>
    </TableHeader>
    <TableBody>
        @foreach (var recette in Recettes)
        {
            <TableRow>
                <TableRowHeader>
                    <a href="/recettes/Details/@recette.Id">@recette.Name</a>
                </TableRowHeader>
                <TableRowCell>
                    @if (recette.Book != null)
                    {
<<<<<<< HEAD
                        <a href="/books/Details/@recette.BookId">@recette.Book.Name</a>
=======
                        <a href="/bookDetails/@recette.BookId">@recette.Book.Title</a>
>>>>>>> 0993804d
                    }
                </TableRowCell>
                <TableRowCell>
                    @if (recette.Page.HasValue)
                    {
                        <div>p. @recette.Page</div>
                    }
                </TableRowCell>
                <TableRowCell>
                    <div>
                        <Rating Color="Color.Primary" @bind-SelectedValue="@recette.Rating" MaxValue="5" ReadOnly />
                    </div>
                </TableRowCell>
            </TableRow>
        }
    </TableBody>
</Table>

@code {

    [Parameter]
    public IEnumerable<Recette> Recettes { get; set; } = new List<Recette>();
}<|MERGE_RESOLUTION|>--- conflicted
+++ resolved
@@ -17,11 +17,7 @@
                 <TableRowCell>
                     @if (recette.Book != null)
                     {
-<<<<<<< HEAD
-                        <a href="/books/Details/@recette.BookId">@recette.Book.Name</a>
-=======
-                        <a href="/bookDetails/@recette.BookId">@recette.Book.Title</a>
->>>>>>> 0993804d
+                        <a href="/books/Details/@recette.BookId">@recette.Book.Title</a>
                     }
                 </TableRowCell>
                 <TableRowCell>
