--- conflicted
+++ resolved
@@ -8,19 +8,11 @@
     <TableBody>
         @foreach (var book in Books)
         {
-<<<<<<< HEAD
             <TableRow>
                 <TableRowHeader>
-                    <a href="/books/Details/@book.Id">@book.Name</a>
+                    <a href="/books/Details/@book.Id">@book.Title</a>
                 </TableRowHeader>
                 <TableRowCell>
-=======
-            <tr>
-                <td>
-                    <a href="/bookDetails/@book.Id">@book.Title</a>
-                </td>
-                <td>
->>>>>>> 0993804d
                     @if (book.Author != null)
                     {
                         <a href="/authors/Details/@book.Author.Id">@book.Author.FullName</a>
