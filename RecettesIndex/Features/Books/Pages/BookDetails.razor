﻿@page "/books/Details/{Id:int}"
@using RecettesIndex.Data
@inject HttpClient Http

@if (book == null)
{
    <p><em>Chargement...</em></p>
}
else
{
<<<<<<< HEAD
    <PageTitle>@book.Name</PageTitle>
    <Heading Size="HeadingSize.Is1" TextColor="TextColor.Light">@book.Name</Heading>
=======
    <dl>
        <dt>Titre</dt>
        <dd>@book.Title</dd>
        <dt>Auteur</dt>
        <dd>
            @if (book.Author != null)
                {
                    <a href="/authorDetails/@book.Author.Id">@book.Author.FullName</a>
                }
        </dd>
        <dt>Date</dt>
        <dd>@book.CreatedAt.ToShortDateString()</dd>
    </dl>
>>>>>>> 0993804d

    <LabelValue Label="Auteur">
        @if (book.Author != null)
        {
            <a href="/authors/Details/@book.Author.Id">@book.Author.FullName</a>
        }
    </LabelValue>
    <LabelValue Label="Date">
        @book.CreatedAt.ToShortDateString()
    </LabelValue>
    
    <h2>Recettes</h2>
    <RecettesIndex.Features.Recettes.Components.RecettesList Recettes="@recettes" />

    <Blazorise.Link To="/books">Retour à la liste des livres</Blazorise.Link>
}

@code {
    [Parameter]
    public int Id { get; set; }
    private Book? book;
    private Recette[]? recettes;
    protected override async Task OnInitializedAsync()
    {
        book = await Http.GetFromJsonAsync<Book>($"api/books/{Id}");
        recettes = await Http.GetFromJsonAsync<Recette[]>($"api/recettes/book/{Id}");
    }
}<|MERGE_RESOLUTION|>--- conflicted
+++ resolved
@@ -8,24 +8,8 @@
 }
 else
 {
-<<<<<<< HEAD
-    <PageTitle>@book.Name</PageTitle>
-    <Heading Size="HeadingSize.Is1" TextColor="TextColor.Light">@book.Name</Heading>
-=======
-    <dl>
-        <dt>Titre</dt>
-        <dd>@book.Title</dd>
-        <dt>Auteur</dt>
-        <dd>
-            @if (book.Author != null)
-                {
-                    <a href="/authorDetails/@book.Author.Id">@book.Author.FullName</a>
-                }
-        </dd>
-        <dt>Date</dt>
-        <dd>@book.CreatedAt.ToShortDateString()</dd>
-    </dl>
->>>>>>> 0993804d
+    <PageTitle>@book.Title</PageTitle>
+    <Heading Size="HeadingSize.Is1" TextColor="TextColor.Light">@book.Title</Heading>
 
     <LabelValue Label="Auteur">
         @if (book.Author != null)
